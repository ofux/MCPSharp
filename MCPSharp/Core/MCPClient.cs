﻿using MCPSharp.Core.Transport;
using MCPSharp.Core.Transport.SSE;
using MCPSharp.Model;
using MCPSharp.Model.Parameters;
using MCPSharp.Model.Results;
using StreamJsonRpc;
using System.Diagnostics;

using System.Net.Http.Headers;

namespace MCPSharp
{
    /// <summary>
    /// MCPSharp Model Context Protocol Client.
    /// </summary>
    public class MCPClient : IDisposable
    {
        private readonly string _name;
        private readonly string _version;
        private readonly Process _process;
        private JsonRpc _rpc;
        public bool Initialized { get; private set; } = false;

        private HttpClient _httpClient;
        private Stream _stream;
        /// <summary>
        /// The tools that have been registered with the client.
        /// </summary>
        public List<Tool> Tools { get; private set; }

        /// <summary>
        /// Initializes a new instance of the <see cref="MCPClient"/> class.
        /// </summary>
        /// <param name="name">The name of the client.</param>
        /// <param name="version">The version of the client.</param>
        /// <param name="server">The path to the executable server.</param>
        /// <param name="args">Additional arguments for the server.</param>
        public MCPClient(string name, string version, string server, params string[] args)
        {
            _name = name;
            _version = version;
            _process = new()
            {
                StartInfo = new()
                {
                    FileName = server,
                    Arguments = string.Join(" ", args),
                    UseShellExecute = false,
                    RedirectStandardInput = true,
                    RedirectStandardOutput = true,
                    RedirectStandardError = true,
                    CreateNoWindow = true
                }
            };
            _process.Start();
            var pipe = new DuplexPipe(_process.StandardOutput.BaseStream, _process.StandardInput.BaseStream);
            _rpc = new JsonRpc(new NewLineDelimitedMessageHandler(pipe, new SystemTextJsonFormatter()), this);
            _rpc.StartListening();

            _ = _rpc.InvokeAsync<InitializeResult>(
                    "initialize", 
                    [
                        "2024-11-05", 
                        new { 
                            roots = new { listChanged = false }, 
                            sampling = new { } }, 
                        new { 
                            name = _name, 
                            version = _version }
                    ]);

            _ = _rpc.NotifyAsync("notifications/initialized");
            _ = GetToolsAsync();
        }

        public MCPClient(Uri address, string name, string version)
        {
            _name = name;
            _version = version;
            _httpClient = new HttpClient();
            _rpc = new JsonRpc(new NewLineDelimitedMessageHandler(
                new DuplexPipe(_httpClient.GetStreamAsync(address).Result, 
                new HttpPostStream(address.ToString())), new SystemTextJsonFormatter()));
            _rpc.StartListening();
            var result = _rpc.InvokeAsync<InitializeResult>(
                 "initialize",
                 [
                     "2024-11-05",
                        new {
                            roots = new { listChanged = false },
                            sampling = new { } },
                        new {
                            name = _name,
                            version = _version }
                 ]);
            result.Wait();
            //Console.WriteLine(result.Result.ServerInfo.Name);

            _ = _rpc.NotifyAsync("notifications/initialized");
        }
        /// <summary>
        /// resets the connection to an SSE connection 
        /// </summary>
        /// <param name="address"></param>
        /// <param name="port"></param>
        /// <returns></returns>
        public async Task InitiateSseAsync(string address = "localhost", int port = 8080)
        {

            _httpClient?.Dispose();
            _httpClient = new HttpClient();

            // Configure request with proper headers
            using var request = new HttpRequestMessage(HttpMethod.Get, $"http://{address}:{port}/sse");

            request.Headers.Accept.Add(new MediaTypeWithQualityHeaderValue("text/event-stream"));

            //EventSource eventSource = new EventSource($"http://{address}:{port}/sse");
            //eventSource.MessageReceived += (sender, e) => Console.WriteLine(e.Message.Data);

            var response = await _httpClient.SendAsync(request, HttpCompletionOption.ResponseContentRead);
            response.EnsureSuccessStatusCode();

            _stream = await response.Content.ReadAsStreamAsync();

            _rpc?.Dispose();

            _rpc = new JsonRpc(new NewLineDelimitedMessageHandler(
                new DuplexPipe(_stream, new HttpPostStream($"http://{address}:{port}/messages")),
                new SystemTextJsonFormatter()));

            _rpc.StartListening();
            _ = _rpc.InvokeAsync<InitializeResult>(
                 "initialize",
                 [
                     "2024-11-05",
                        new {
                            roots = new { listChanged = false },
                            sampling = new { } },
                        new {
                            name = _name,
                            version = _version }
                 ]);

            _ = _rpc.NotifyAsync("notifications/initialized");

        }

        /// <summary>
        /// Gets a list of tools from the MCP server.
        /// </summary>
        /// <returns>A task that represents the asynchronous operation. The task result contains a list of tools.</returns>
        public async Task<List<Tool>> GetToolsAsync()
        {
<<<<<<< HEAD
            Tools = (await _rpc.InvokeAsync<ToolsListResult>("tools/list", new { })).Tools;
            return Tools; 
=======
            _tools = (await _rpc.InvokeWithParameterObjectAsync<ToolsListResult>("tools/list")).Tools;
            return _tools;
>>>>>>> c534c854
        }
        
        /// <summary>
        /// Calls a tool with the given name and parameters.
        /// </summary>
        /// <param name="name">The name of the tool to call.</param>
        /// <param name="parameters">The parameters to pass to the tool.</param>
        /// <returns>A task that represents the asynchronous operation. The task result contains the result of the tool call.</returns>
        public async Task<CallToolResult> CallToolAsync(string name, Dictionary<string, object> parameters) =>
            await _rpc.InvokeWithParameterObjectAsync<CallToolResult>("tools/call", new ToolCallParameters { Arguments = parameters, Name = name });

        /// <summary>
        /// Calls a tool with the given name.
        /// </summary>
        /// <param name="name">The name of the tool to call.</param>
        /// <returns>A task that represents the asynchronous operation. The task result contains the result of the tool call.</returns>
        public async Task<CallToolResult> CallToolAsync(string name) => await CallToolAsync(name, []);

        /// <summary>
        /// Gets a list of resources from the MCP server.
        /// </summary>
        /// <returns>A task that represents the asynchronous operation. The task result contains a list of resources.</returns>
        public async Task<ResourcesListResult> GetResourcesAsync() => await _rpc.InvokeWithParameterObjectAsync<ResourcesListResult>("resources/list");

        /// <summary>
        /// Gets a list of resource templates from the MCP server.
        /// </summary>
        /// <returns>A task that represents the asynchronous operation. The task result contains a list of resource templates.</returns>
        public async Task<ResourceTemplateListResult> GetResourceTemplatesAsync() => await _rpc.InvokeWithParameterObjectAsync<ResourceTemplateListResult>("resources/templates/list");

        /// <summary>
        /// Pings the MCP server.
        /// </summary>
        /// <returns>A task that represents the asynchronous operation. The task result contains the ping response.</returns>
        public async Task<object> PingAsync() => await _rpc.InvokeWithParameterObjectAsync<object>("ping");

        /// <summary>
        /// Gets a list of prompts from the MCP server.
        /// </summary>
        /// <returns>A task that represents the asynchronous operation. The task result contains a list of prompts.</returns>
        public async Task<PromptListResult> GetPromptListAsync() => await _rpc.InvokeWithParameterObjectAsync<PromptListResult>("prompts/list");

        /// <summary>
        /// Releases all resources used by the <see cref="MCPClient"/> class.
        /// </summary>
        public void Dispose()
        {
            _rpc.Dispose();

            _process.Kill();
            _process.WaitForExit();
            _process.Dispose();
        }
    }
}<|MERGE_RESOLUTION|>--- conflicted
+++ resolved
@@ -152,13 +152,8 @@
         /// <returns>A task that represents the asynchronous operation. The task result contains a list of tools.</returns>
         public async Task<List<Tool>> GetToolsAsync()
         {
-<<<<<<< HEAD
-            Tools = (await _rpc.InvokeAsync<ToolsListResult>("tools/list", new { })).Tools;
-            return Tools; 
-=======
             _tools = (await _rpc.InvokeWithParameterObjectAsync<ToolsListResult>("tools/list")).Tools;
             return _tools;
->>>>>>> c534c854
         }
         
         /// <summary>
